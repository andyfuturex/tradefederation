/*
 * Copyright (C) 2012 The Android Open Source Project
 *
 * Licensed under the Apache License, Version 2.0 (the "License");
 * you may not use this file except in compliance with the License.
 * You may obtain a copy of the License at
 *
 *      http://www.apache.org/licenses/LICENSE-2.0
 *
 * Unless required by applicable law or agreed to in writing, software
 * distributed under the License is distributed on an "AS IS" BASIS,
 * WITHOUT WARRANTIES OR CONDITIONS OF ANY KIND, either express or implied.
 * See the License for the specific language governing permissions and
 * limitations under the License.
 */

package com.android.tradefed.config;

import com.android.tradefed.command.ICommandScheduler;
import com.android.tradefed.device.DeviceManager;
import com.android.tradefed.device.IDeviceManager;
import com.android.tradefed.device.IDeviceMonitor;
import com.android.tradefed.device.IDeviceSelection;
import com.android.tradefed.device.IMultiDeviceRecovery;
import com.android.tradefed.host.IHostOptions;
import com.android.tradefed.invoker.shard.IShardHelper;
import com.android.tradefed.log.ITerribleFailureHandler;
import com.android.tradefed.util.hostmetric.IHostMonitor;
import com.android.tradefed.util.keystore.IKeyStoreFactory;

import java.util.List;

/**
 * A class to encompass global configuration information for a single Trade Federation instance
 * (encompassing any number of invocations of actual configurations).
 */
public interface IGlobalConfiguration {
    /**
     * Gets the {@link IHostOptions} to use from the configuration.
     *
     * @return the {@link IDeviceManager} provided in the configuration.
     */
    public IHostOptions getHostOptions();

    /**
     * Gets the list of {@link IDeviceMonitor} from the global config.
     *
     * @return the list of {@link IDeviceMonitor} from the global config, or <code>null</code> if none
     *         was specified.
     */
    public List<IDeviceMonitor> getDeviceMonitors();

    /**
     * Gets the list of {@link IHostMonitor} from the global config.
     *
     * @return the list of {@link IHostMonitor} from the global config, or <code>null</code> if none
     *         was specified.
     */
    public List<IHostMonitor> getHostMonitors();

    /**
     * Set the {@link IDeviceMonitor}.
     *
     * @param deviceMonitor The monitor
     * @throws ConfigurationException if an {@link IDeviceMonitor} has already been set.
     */
    public void setDeviceMonitor(IDeviceMonitor deviceMonitor) throws ConfigurationException;

    /**
     * Set the {@link IHostMonitor} list.
     *
     * @param hostMonitors The list of monitors
     * @throws ConfigurationException if an {@link IHostMonitor} has already been set.
     */
    public void setHostMonitors(List<IHostMonitor> hostMonitors) throws ConfigurationException;

    /**
     * Set the {@link ITerribleFailureHandler}.
     *
     * @param wtfHandler the WTF handler
     * @throws ConfigurationException if an {@link ITerribleFailureHandler} has
     *             already been set.
     */
    public void setWtfHandler(ITerribleFailureHandler wtfHandler) throws ConfigurationException;

    /**
     * Generic method to set the config object list for the given name, replacing any existing
     * value.
     *
     * @param typeName the unique name of the config object type.
     * @param configList the config object list
     * @throws ConfigurationException if any objects in the list are not the correct type
     */
    public void setConfigurationObjectList(String typeName, List<?> configList)
            throws ConfigurationException;

    /**
     * Inject a option value into the set of configuration objects.
     * <p/>
     * Useful to provide values for options that are generated dynamically.
     *
     * @param optionName the option name
     * @param optionValue the option value(s)
     * @throws ConfigurationException if failed to set the option's value
     */
    public void injectOptionValue(String optionName, String optionValue)
            throws ConfigurationException;

    /**
     * Inject a option value into the set of configuration objects.
     * <p/>
     * Useful to provide values for options that are generated dynamically.
     *
     * @param optionName the map option name
     * @param optionKey the map option key
     * @param optionValue the map option value
     * @throws ConfigurationException if failed to set the option's value
     */
    public void injectOptionValue(String optionName, String optionKey, String optionValue)
            throws ConfigurationException;

    /**
     * Get a list of option's values.
     *
     * @param optionName the map option name
     * @return a list of the given option's values. <code>null</code> if the option name does not
     *          exist.
     */
    public List<String> getOptionValues(String optionName);

    /**
     * Set the global config {@link Option} fields with given set of command line arguments
     * <p/>
     * See {@link ArgsOptionParser} for expected format
     *
     * @param listArgs the command line arguments
     * @return the unconsumed arguments
     */
    public List<String> setOptionsFromCommandLineArgs(List<String> listArgs)
            throws ConfigurationException;

    /**
     * Set the {@link IDeviceSelection}, replacing any existing values.  This sets a global device
     * filter on which devices the {@link DeviceManager} can see.
     *
     * @param deviceSelection
     */
    public void setDeviceRequirements(IDeviceSelection deviceSelection);

    /**
     * Gets the {@link IDeviceSelection} to use from the configuration.  Represents a global filter
     * on which devices the {@link DeviceManager} can see.
     *
     * @return the {@link IDeviceSelection} provided in the configuration.
     */
    public IDeviceSelection getDeviceRequirements();

    /**
     * Gets the {@link IDeviceManager} to use from the configuration. Manages the set of available
     * devices for testing
     *
     * @return the {@link IDeviceManager} provided in the configuration.
     */
    public IDeviceManager getDeviceManager();

    /**
     * Gets the {@link ITerribleFailureHandler} to use from the configuration.
     * Handles what to do in the event that a WTF (What a Terrible Failure)
     * occurs.
     *
     * @return the {@link ITerribleFailureHandler} provided in the
     *         configuration, or null if no handler is set
     */
    public ITerribleFailureHandler getWtfHandler();

    /**
     * Gets the {@link ICommandScheduler} to use from the configuration.
     *
     * @return the {@link ICommandScheduler}. Will never return null.
     */
    public ICommandScheduler getCommandScheduler();

    /**
     * Gets the list of {@link IMultiDeviceRecovery} to use from the configuration.
     *
     * @return the list of {@link IMultiDeviceRecovery}, or <code>null</code> if not set.
     */
    public List<IMultiDeviceRecovery> getMultiDeviceRecoveryHandlers();


    /**
     * Gets the {@link IKeyStoreFactory} to use from the configuration.
     *
     * @return the {@link IKeyStoreFactory} or null if no key store factory is set.
     */
    public IKeyStoreFactory getKeyStoreFactory();

    /** Returns the {@link IShardHelper} that defines the way to shard a configuration. */
    public IShardHelper getShardingStrategy();

    /**
     * Set the {@link IHostOptions}, replacing any existing values.
     *
     * @param hostOptions
     */
    public void setHostOptions(IHostOptions hostOptions);

    /**
     * Set the {@link IDeviceManager}, replacing any existing values. This sets the manager
     * for the test devices
     *
     * @param deviceManager
     */
    public void setDeviceManager(IDeviceManager deviceManager);

    /**
     * Set the {@link ICommandScheduler}, replacing any existing values.
     *
     * @param scheduler
     */
    public void setCommandScheduler(ICommandScheduler scheduler);


    /**
     * Set the {@link IKeyStoreFactory}, replacing any existing values.
     *
     * @param factory
     */
    public void setKeyStoreFactory(IKeyStoreFactory factory);

    /** Sets the {@link IShardHelper} to be used when sharding a configuration. */
    public void setShardingStrategy(IShardHelper sharding);

    /**
     * Generic method to set the config object with the given name, replacing any existing value.
     *
     * @param name the unique name of the config object type.
     * @param configObject the config object
     * @throws ConfigurationException if the configObject was not the correct type
     */
    public void setConfigurationObject(String name, Object configObject)
            throws ConfigurationException;

    /**
     * Gets the custom configuration object with given name.
     *
     * @param typeName the unique type of the configuration object
     * @return the object or null if object with that name is not found
     */
    public Object getConfigurationObject(String typeName);

    /**
     * Validate option values.
     * <p/>
     * Currently this will just validate that all mandatory options have been set
     *
     * @throws ConfigurationException if configuration is missing mandatory fields
     */
    public void validateOptions() throws ConfigurationException;
<<<<<<< HEAD
=======

    /**
     * Filter the GlobalConfiguration based on a white list and output to an XML file.
     *
     * <p>For example, for following configuration:
     * {@code
     * <xml>
     *     <configuration>
     *         <device_monitor class="com.android.tradefed.device.DeviceMonitorMultiplexer" />
     *         <wtf_handler class="com.android.tradefed.log.TerribleFailureEmailHandler" />
     *         <key_store class="com.android.tradefed.util.keystore.JSONFileKeyStoreFactory" />
     *     </configuration>
     * </xml>
     * }
     *
     * <p>all config except "key_store" will be filtered out, and result a config file with
     * following content:
     * {@code
     * <xml>
     *     <configuration>
     *         <key_store class="com.android.tradefed.util.keystore.JSONFileKeyStoreFactory" />
     *     </configuration>
     * </xml>
     * }
     *
     * @param outputXml the XML file to write to
     * @param whitelistConfigs a {@link String} array of configs to be included in the new XML file.
     *     If it's set to <code>null<code/>, a default list should be used.
     * @throws IOException
     */
    public void cloneConfigWithFilter(File outputXml, String[] whitelistConfigs) throws IOException;
>>>>>>> 6da18de4
}<|MERGE_RESOLUTION|>--- conflicted
+++ resolved
@@ -28,6 +28,8 @@
 import com.android.tradefed.util.hostmetric.IHostMonitor;
 import com.android.tradefed.util.keystore.IKeyStoreFactory;
 
+import java.io.File;
+import java.io.IOException;
 import java.util.List;
 
 /**
@@ -257,8 +259,6 @@
      * @throws ConfigurationException if configuration is missing mandatory fields
      */
     public void validateOptions() throws ConfigurationException;
-<<<<<<< HEAD
-=======
 
     /**
      * Filter the GlobalConfiguration based on a white list and output to an XML file.
@@ -290,5 +290,4 @@
      * @throws IOException
      */
     public void cloneConfigWithFilter(File outputXml, String[] whitelistConfigs) throws IOException;
->>>>>>> 6da18de4
 }