--- conflicted
+++ resolved
@@ -17,10 +17,7 @@
 
 import com.android.ddmlib.testrunner.TestIdentifier;
 import com.android.tradefed.build.IBuildInfo;
-<<<<<<< HEAD
-=======
 import com.android.tradefed.config.ConfigurationException;
->>>>>>> 6fa5fdc4
 import com.android.tradefed.config.Option;
 import com.android.tradefed.config.OptionSetter;
 import com.android.tradefed.device.DeviceNotAvailableException;
@@ -113,8 +110,6 @@
             if (!mapOption.isEmpty()) {
                 addTestMetric("map-option", mapOption.toString());
             }
-<<<<<<< HEAD
-=======
         }
     }
 
@@ -128,7 +123,6 @@
                     LogDataType.TEXT,
                     new ByteArrayInputStreamSource("test_log".getBytes()));
             addTestMetric("key2", "metric2");
->>>>>>> 6fa5fdc4
         }
     }
 
@@ -179,8 +173,6 @@
             if (mOption) {
                 metrics.addTestMetric("junit4-option", "true");
             }
-<<<<<<< HEAD
-=======
         }
     }
 
@@ -208,7 +200,6 @@
             logs.addTestLog("TEST2", LogDataType.TEXT, source);
             // Always cancel streams.
             StreamUtil.cancel(source);
->>>>>>> 6fa5fdc4
         }
     }
 
@@ -1857,8 +1848,6 @@
         }
         EasyMock.verify(mListener);
     }
-<<<<<<< HEAD
-=======
 
     /**
      * Test for {@link HostTest#run(ITestInvocationListener)}, for test with Junit4 style that log
@@ -1940,5 +1929,4 @@
         }
         EasyMock.verify(mListener, mMockDevice);
     }
->>>>>>> 6fa5fdc4
 }